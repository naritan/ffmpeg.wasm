--- conflicted
+++ resolved
@@ -163,11 +163,7 @@
       return new Promise((resolve, reject) => {
         const args = [...defaultArgs, ..._args].filter((s) => s.length !== 0);
         runResolve = resolve;
-<<<<<<< HEAD
         runReject = reject;
-=======
-        runReject = reject
->>>>>>> f35ffdd7
         ffmpeg(...parseArgs(Core, args));
       });
     }
@@ -223,26 +219,17 @@
       running = false;
       try {
         Core.exit(1);
-<<<<<<< HEAD
       } catch (err) {
+        log(err.message);
         if (runReject) {
           runReject(err);
         }
-=======
-      } catch (e) {
-        log(e.message);
->>>>>>> f35ffdd7
       } finally {
         Core = null;
         ffmpeg = null;
         runResolve = null;
-<<<<<<< HEAD
         runReject = null;
       }
-=======
-      }
-
->>>>>>> f35ffdd7
     }
   };
 
